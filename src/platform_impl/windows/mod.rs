--- conflicted
+++ resolved
@@ -11,7 +11,7 @@
     },
     icon::WinIcon,
     monitor::{MonitorHandle, VideoMode},
-    window::Window,
+    window::Window
 };
 
 pub use self::icon::WinIcon as PlatformIcon;
@@ -20,6 +20,20 @@
 use crate::icon::Icon;
 use crate::keyboard::Key;
 use crate::window::Theme;
+
+// ---------------------------------------------
+// WINDOWS MACROS and constants
+#[inline]
+#[allow(non_snake_case)]
+pub fn PRIMARYLANGID(lgid: u16) -> u16 {
+    lgid & 0x3ff
+}
+#[inline]
+#[allow(non_snake_case)]
+pub fn LOWORD(dword: u32) -> u16 {
+    (dword & 0xffff) as u16
+}
+// ---------------------------------------------
 
 #[derive(Clone)]
 pub enum Parent {
@@ -160,13 +174,9 @@
 mod drop_handler;
 mod event_loop;
 mod icon;
-<<<<<<< HEAD
 mod keyboard;
 mod keyboard_layout;
-mod minimal_ime;
-=======
 mod ime;
->>>>>>> 6474891f
 mod monitor;
 mod raw_input;
 mod window;
