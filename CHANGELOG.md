--- conflicted
+++ resolved
@@ -8,9 +8,7 @@
 
 # Unreleased
 
-<<<<<<< HEAD
 - Add the `css-size` feature, which will size the canvas based on the page layout on the Web, rather than having to do so manually using `set_inner_size`.
-=======
 - On Windows, retain `WS_MAXIMIZE` window style when un-minimizing a maximized window.
 - On Windows, fix left mouse button release event not being sent after `Window::drag_window`.
 - On macOS, run most actions on the main thread, which is strictly more correct, but might make multithreaded applications block slightly more.
@@ -26,7 +24,6 @@
 - **Breaking:** Removed `WindowBuilderExtIOS::with_root_view_class`; instead, you should use `[[view layer] addSublayer: ...]` to add an instance of the desired layer class (e.g. `CAEAGLLayer` or `CAMetalLayer`). See `vulkano-win` or `wgpu` for examples of this.
 - On MacOS and Windows, add `Window::set_content_protected`.
 - On MacOS, add `EventLoopBuilderExtMacOS::with_activate_ignoring_other_apps`.
->>>>>>> 8934d276
 - On Windows, fix icons specified on `WindowBuilder` not taking effect for windows created after the first one.
 - On Windows and macOS, add `Window::title` to query the current window title.
 - On Windows, fix focusing menubar when pressing `Alt`.
